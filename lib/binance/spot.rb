# frozen_string_literal: true

require 'binance/session'
require 'binance/authentication'
require 'binance/utils/validation'
require 'binance/utils/url'
require 'binance/error'
require 'binance/spot/blvt'
require 'binance/spot/c2c'
require 'binance/spot/convert'
require 'binance/spot/fiat'
require 'binance/spot/futures'
require 'binance/spot/loan'
require 'binance/spot/margin'
require 'binance/spot/market'
require 'binance/spot/mining'
<<<<<<< HEAD
require 'binance/spot/savings'
require 'binance/spot/simple_earn'
require 'binance/spot/staking'
=======
>>>>>>> 3fc99c5a
require 'binance/spot/stream'
require 'binance/spot/subaccount'
require 'binance/spot/trade'
require 'binance/spot/wallet'
require 'binance/spot/websocket'

module Binance
  # Spot class includes the following modules:
  # - Blvt
  # - C2C
  # - Convert
  # - Fiat
  # - Futures
  # - Loan
  # - Margin
  # - Market
  # - Mining
  # - Stream
  # - Subaccount
  # - Trade
  # - Wallet
  # @see https://binance-docs.github.io/apidocs/spot/en/
  class Spot
    include Binance::Spot::Blvt
    include Binance::Spot::C2C
    include Binance::Spot::Convert
    include Binance::Spot::Fiat
    include Binance::Spot::Futures
    include Binance::Spot::Loan
    include Binance::Spot::Margin
    include Binance::Spot::Market
    include Binance::Spot::Mining
<<<<<<< HEAD
    include Binance::Spot::Savings
    include Binance::Spot::SimpleEarn
    include Binance::Spot::Staking
=======
>>>>>>> 3fc99c5a
    include Binance::Spot::Stream
    include Binance::Spot::Subaccount
    include Binance::Spot::Trade
    include Binance::Spot::Wallet

    def initialize(key: '', secret: '', **kwargs)
      @session = Session.new kwargs.merge(key: key, secret: secret)
    end
  end
end<|MERGE_RESOLUTION|>--- conflicted
+++ resolved
@@ -14,12 +14,7 @@
 require 'binance/spot/margin'
 require 'binance/spot/market'
 require 'binance/spot/mining'
-<<<<<<< HEAD
-require 'binance/spot/savings'
 require 'binance/spot/simple_earn'
-require 'binance/spot/staking'
-=======
->>>>>>> 3fc99c5a
 require 'binance/spot/stream'
 require 'binance/spot/subaccount'
 require 'binance/spot/trade'
@@ -52,12 +47,7 @@
     include Binance::Spot::Margin
     include Binance::Spot::Market
     include Binance::Spot::Mining
-<<<<<<< HEAD
-    include Binance::Spot::Savings
     include Binance::Spot::SimpleEarn
-    include Binance::Spot::Staking
-=======
->>>>>>> 3fc99c5a
     include Binance::Spot::Stream
     include Binance::Spot::Subaccount
     include Binance::Spot::Trade
